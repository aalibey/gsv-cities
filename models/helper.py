--- conflicted
+++ resolved
@@ -91,11 +91,7 @@
     x = torch.randn(1, 3, 224, 224) #random image
     # backbone = get_backbone(backbone_arch='resnet50')
     backbone = get_backbone(backbone_arch='resnet18')
-<<<<<<< HEAD
-    agg = get_aggregator('ConvAP', {'in_dim':backbone.out_channels, 'out_dim':1024}) #forse 512
-=======
-    agg = get_aggregator('avg', {'in_dim':backbone.out_channels, 'out_dim':1024})
->>>>>>> bbd7acad
+    agg = get_aggregator('ConvAP', {'in_dim':backbone.out_channels, 'out_dim':1024})
     # agg = get_aggregator('GeM')
     print_nb_params(backbone)
     print_nb_params(agg)
