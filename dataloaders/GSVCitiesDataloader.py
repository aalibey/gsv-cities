--- conflicted
+++ resolved
@@ -21,7 +21,7 @@
 TRAIN_CITIES = [
     'bangkok',
     'buenosaires',
-<<<<<<< HEAD
+
     # 'losangeles',
     # 'mexicocity',
     # 'osl', # refers to Oslo
@@ -43,29 +43,7 @@
     # 'melbourne',
     # 'osaka',
     'prs' # refers to Paris
-=======
-    'losangeles',
-    'mexicocity',
-    'osl', # refers to Oslo
-    'rome',
-    'barcelona',
-    'chicago',
-    'madrid',
-    'miami',
-    'phoenix',
-    'trt', # refers to Toronto
-    'boston',
-    'lisbon',
-    'medellin',
-    'minneapolis',
-    'prg', # refers to Prague
-    'washingtondc',
-    'brussels',
-    'london',
-    'melbourne',
-    'osaka',
-    'prs', # refers to Paris
->>>>>>> 78839ee2
+
 ]
 
 
