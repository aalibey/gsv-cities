--- conflicted
+++ resolved
@@ -16,10 +16,7 @@
 
 # NOTE: Hard coded path to dataset folder 
 BASE_PATH = '/content/drive/MyDrive/geoloc_fcm/extracted_datasets/gsv_xs/train/'
-<<<<<<< HEAD
-=======
 
->>>>>>> bbd2d464
 
 if not Path(BASE_PATH).exists():
     raise FileNotFoundError(
@@ -27,11 +24,7 @@
 
 class GSVCitiesDataset(Dataset):
     def __init__(self,
-<<<<<<< HEAD
-                 cities=['London', 'Boston'], #perchè solo queste due?
-=======
                  cities=['buenosaires'], 
->>>>>>> bbd2d464
                  img_per_place=4,
                  min_img_per_place=4,
                  random_sample_from_each_place=True,
@@ -59,26 +52,9 @@
         # get all unique place ids
         self.places_ids = pd.unique(self.dataframe.index)
         self.total_nb_images = len(self.dataframe)
-<<<<<<< HEAD
-    def imgTitleExtractor_():
-       
-        
-        pattern = r'@([^@]+)@'
-
-
-
-        text = '@0669394.88@1520993.59@47@P@013.75330@0100.56677@hgRRIc-rmtuqnLTx86BJDQ@@213@@@@201706@3385_Bangkok@.jpg'
-        text = text.replace('@','@@')
-        text = text.replace('_','@@')
-        matches = re.findall(pattern, text)
-        x= [matches[8][0:4],matches[8][4:],matches[9],matches[10]]
-        matches[0:8]+=x
-        matches[:12]
-=======
 
 
   
->>>>>>> bbd2d464
         
     def __getdataframes(self):
         ''' 
@@ -98,10 +74,7 @@
         for i in range(1, len(self.cities)):
             tmp_df = pd.read_csv(
                 self.base_path+f'{self.cities[i]}.csv')
-<<<<<<< HEAD
-=======
 
->>>>>>> bbd2d464
             # Now we add a prefix to place_id, so that we
             # don't confuse, say, place number 13 of NewYork
             # with place number 13 of London ==> (0000013 and 0500013)
@@ -183,14 +156,8 @@
         month = str(row['month']).zfill(2)
         northdeg = str(row['northdeg']).zfill(3)
         lat, lon = str(row['lat']), str(row['lon'])
-<<<<<<< HEAD
         name = str(row['img_name'])
-        return name
-=======
-        name = city+'_'+pl_id+'_'+year+'_'+month+'_' + \
-            northdeg+'_'+lat+'_'+lon+'_'+panoid+'.jpg'
         return name
         """
         return row['img_name']
-        
->>>>>>> bbd2d464
+        