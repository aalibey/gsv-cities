# https://github.com/amaralibey/gsv-cities

import os
import sys
from pathlib import Path
MAIN_PATH = Path(__file__).resolve().parent.parent.parent / 'utils'
sys.path.append(str(MAIN_PATH))

import pandas as pd
import random
import matplotlib.pyplot as plt
import torch
from torch.utils.data import Dataset, DataLoader
from PIL import Image
import typing
from torchvision import transforms as T
from config import GSV_CITIES_PATH, DF_PATH



def show_image(image, title):
    plt.imshow(image)
    plt.title(title)
    plt.axis('off')
    plt.show()


default_transform = T.Compose(
    [
        T.ToTensor(),
        T.Normalize(mean=[0.485, 0.456, 0.406], std=[0.229, 0.224, 0.225]),
    ]
)

<<<<<<< HEAD
# NOTE: Hard coded path to dataset folder
BASE_PATH = "/home/USER/work/datasets/gsv_cities/"

if not Path(BASE_PATH).exists():
    raise FileNotFoundError(
        "BASE_PATH is hardcoded, please adjust to point to gsv_cities"
    )


class GSVCitiesDataset(Dataset):
    """
    A custom Dataset class for the GSV-Cities dataset.

    Args:
        cities (list of str): List of city names to include in the dataset.
        img_per_place (int): Number of images per place.
        min_img_per_place (int): Minimum number of images required per place.
        random_sample_from_each_place (bool): Whether to randomly sample images from each place.
        transform (callable): A function/transform that takes in an image and returns a transformed version.
        base_path (str): Base path to the dataset directory.

    Attributes:
        base_path (str): Base path to the dataset directory.
        cities (list of str): List of city names to include in the dataset.
        img_per_place (int): Number of images per place.
        min_img_per_place (int): Minimum number of images required per place.
        random_sample_from_each_place (bool): Whether to randomly sample images from each place.
        transform (callable): A function/transform that takes in an image and returns a transformed version.
        dataframe (pd.DataFrame): DataFrame containing image metadata for the specified cities.
        places_ids (np.ndarray): Array of unique place IDs.
        total_nb_images (int): Total number of images in the dataset.
    """

    def __init__(
        self,
        cities=["London", "Boston"],
        img_per_place=4,
        min_img_per_place=4,
        random_sample_from_each_place=True,
        transform=default_transform,
        base_path=BASE_PATH,
    ):
        super(GSVCitiesDataset, self).__init__()
        self.base_path = base_path
        self.cities = cities

        assert (
            img_per_place <= min_img_per_place
        ), f"img_per_place should be less than {min_img_per_place}"
        self.img_per_place = img_per_place
        self.min_img_per_place = min_img_per_place
        self.random_sample_from_each_place = random_sample_from_each_place
        self.transform = transform

        # generate the dataframe contraining images metadata
        self.dataframe = self.__getdataframes()

        # get all unique place ids
=======
BASE_PATH = GSV_CITIES_PATH


class GSVBaseDataset(Dataset):
    def __init__(self, root_dir: str = BASE_PATH,
                 dataframes_dir: str = DF_PATH,
                 transform: T.transforms.Compose = default_transform):
        """Initialize the GSVBaseDataset class.

        Args:
            root_dir (str): root directory of the dataset.
            transform (transform, optional): transformation to apply to the images. 
        """

        self.root_dir = root_dir
        self.transform = transform
        self.dataframes_dir = dataframes_dir
        self.dataframes = self.__get_dataframes()
        self.main_df = pd.concat(list(self.dataframes.values()), axis=0)
        self.total_nb_images = len(self.main_df)

    def __get_dataframes(self):
        dataframes = {}
        for city in os.listdir(self.dataframes_dir):
            if city.endswith('.csv'):
                df = pd.read_csv(os.path.join(self.dataframes_dir, city))
                dataframes[city] = df
        return dataframes

    def get_dataframes_list(self):
        return list(self.dataframes.values())

    def get_dataframe(self, city):
        return self.dataframes[city]

    def __len__(self):
        return sum(list(v.shape[0] for k, v in self.dataframes.items()))

    def __getitem__(self, idx):
        place_id, class_name, img_path = self.main_df.iloc[idx]
        image = Image.open(os.path.join(
            self.root_dir, class_name.lower(), img_path)).convert('RGB')
        if self.transform:
            image = self.transform(image)
        return place_id, class_name, image

    def show_random_images(self, n=4):
        for i in range(n):
            idx = random.randint(0, self.main_df.shape[0])
            place_id, class_name, image = self.__getitem__(idx)
            show_image(image.permute(1, 2, 0),
                       f'Place ID: {place_id}, Class: {class_name}')

    def show_random_images_by_city(self, class_name, n=4):
        class_df = self.main_df[self.main_df['class_name'] == class_name]
        if class_df.shape[0] < n:
            raise ValueError(
                f"Class: {class_name} has only {class_df.shape[0]} images.")
        for i in range(n):
            idx = random.randint(0, class_df.shape[0])
            place_id, class_name, image = self.__getitem__(idx)
            show_image(image.permute(1, 2, 0),
                       f'Place ID: {place_id}, Class: {class_name}')

    def show_random_images_by_place(self, place_id, class_name, n=4):
        place_df = self.main_df[(self.main_df['place_id'] == place_id) & (
            self.main_df['class_name'] == class_name)]
        if place_df.shape[0] < n:
            raise ValueError(
                f"Place ID: {place_id} has only {place_df.shape[0]} images.")
        for i in range(n):
            idx = random.randint(0, place_df.shape[0])
            place_id, class_name, image = self.__getitem__(idx)
            show_image(image.permute(1, 2, 0),
                       f'Place ID: {place_id}, Class: {class_name}')

    def save_main_df(self, path):
        self.main_df.to_csv(path, index=False)


#########################################################################################################


class GSVCitiesDataset(GSVBaseDataset):
    def __init__(self,
                 cities: list = ['London', 'Boston'],
                 img_per_place: int = 4,
                 min_img_per_place: int = 4,
                 random_sample_from_each_place: bool = True,
                 transform: T.transforms.Compose = default_transform,
                 root_dir: str = BASE_PATH,
                 dataframes_dir: str = DF_PATH,
                 ) -> Dataset:
        """
        Initialize the class for GSV-CITIES Dataset.

        Parameters:
            cities (list): List of cities to load images from.
            img_per_place (int): Number of images to load per place.
            min_img_per_place (int): Minimum number of images per place.
            random_sample_from_each_place (bool): Flag indicating whether to randomly sample images from each place.
            transform (torchvision.transforms.Compose): Transformation to apply to the images.
            base_path (str): Base path to the dataset folder.

        Raises:
            AssertionError: If img_per_place is greater than min_img_per_place.

        Returns:
            None
        """
        super(GSVCitiesDataset, self).__init__(root_dir=root_dir,
                                               dataframes_dir=dataframes_dir, transform=transform)
        self.cities = cities

        assert img_per_place <= min_img_per_place, \
            f"img_per_place should be less than {min_img_per_place}"

        self.img_per_place = img_per_place
        self.min_img_per_place = min_img_per_place
        self.random_sample_from_each_place = random_sample_from_each_place

        self.dfs = self.get_dataframes_list()
        self.dataframe = self.__getdataframes()

        # place_ids is a list of lists, each list contains the UNIQUE place_ids of a city
>>>>>>> bacb7df1
        self.places_ids = pd.unique(self.dataframe.index)
        # self.total_nb_images already inherited
        self.total_nb_images = len(self.dataframe)

<<<<<<< HEAD
    def __getdataframes(self):
        """
        Return one dataframe containing
        all info about the images from all cities

        This requires DataFrame files to be in a folder
        named Dataframes, containing a DataFrame
        for each city in self.cities
        """
        # read the first city dataframe
        df = pd.read_csv(self.base_path + "Dataframes/" + f"{self.cities[0]}.csv")
=======
    def __getdataframes(self) -> pd.DataFrame:
        '''
            Return one dataframe containing
            all info about the images from all cities

            This requires DataFrame files to be in a folder
            named Dataframes, containing a DataFrame
            for each city in self.cities
        '''
        # read the first city dataframe
        df = pd.read_csv(self.dataframes_dir+f'\\{self.cities[0].lower()}.csv')
>>>>>>> bacb7df1
        df = df.sample(frac=1)  # shuffle the city dataframe

        # append other cities one by one
        for i in range(1, len(self.cities)):
            tmp_df = pd.read_csv(
<<<<<<< HEAD
                self.base_path + "Dataframes/" + f"{self.cities[i]}.csv"
            )
=======
                self.dataframes_dir+f'\\{self.cities[i].lower()}.csv')
>>>>>>> bacb7df1

            # Now we add a prefix to place_id, so that we
            # don't confuse, say, place number 13 of NewYork
            # with place number 13 of London ==> (0000013 and 0500013)
            # We suppose that there is no city with more than
            # 99999 images and there won't be more than 99 cities
            # TODO: rename the dataset and hardcode these prefixes
            prefix = i
            tmp_df["place_id"] = tmp_df["place_id"] + (prefix * 10**5)
            tmp_df = tmp_df.sample(frac=1)  # shuffle the city dataframe

            df = pd.concat([df, tmp_df], ignore_index=True)

        # keep only places depicted by at least min_img_per_place images
<<<<<<< HEAD
        res = df[
            df.groupby("place_id")["place_id"].transform("size")
            >= self.min_img_per_place
        ]
        return res.set_index("place_id")

    def __getitem__(self, index):
        """
        Retrieve images and corresponding place ID for the given index.

        Args:
            index (int): Index of the place.

        Returns:
            torch.Tensor: Tensor containing images of the place.
            torch.Tensor: Tensor containing the place ID repeated for each image.
=======
        res = df[df.groupby('place_id')['place_id'].transform(
            'size') >= self.min_img_per_place]
        return res.set_index('place_id')

    def get_df(self):
        return self.dataframe

    def __getitem__(self, index) -> typing.Tuple[torch.Tensor, torch.Tensor]:
        """
        Retrieve a place and its corresponding images from the dataset based on the index.

        Parameters:
            index (int): The index of the place to retrieve.

        Returns:
            torch.Tensor: A tensor containing K images of the place.
            torch.Tensor: A tensor containing the place ID repeated K times.
>>>>>>> bacb7df1
        """
        place_id = self.places_ids[index]

        # get the place in form of a dataframe (each row corresponds to one image)
        place = self.dataframe.loc[place_id]

<<<<<<< HEAD
=======
        city = place['class_name'].iloc[0]
>>>>>>> bacb7df1
        # sample K images (rows) from this place
        # we can either sort and take the most recent k images
        # or randomly sample them
        if self.random_sample_from_each_place:
            place = place.sample(n=self.img_per_place)
        else:  # always get the same most recent images
<<<<<<< HEAD
            place = place.sort_values(by=["year", "month", "lat"], ascending=False)
=======
>>>>>>> bacb7df1
            place = place[: self.img_per_place]

        imgs = []
        for i, row in place.iterrows():
<<<<<<< HEAD
            img_name = self.get_img_name(row)
            img_path = self.base_path + "Images/" + row["city_id"] + "/" + img_name
            img = self.image_loader(img_path)
=======
            img_path = self.get_img_name(row)
            img = self.image_loader(os.path.join(self.root_dir,city,img_path))
>>>>>>> bacb7df1

            if self.transform is not None:
                img = self.transform(img)

            imgs.append(img)

        # NOTE: contrary to image classification where __getitem__ returns only one image
<<<<<<< HEAD
        # in GSVCities, we return a place, which is a Tesor of K images (K=self.img_per_place)
=======
        # in GSVCities, we return a place, which is a Tensor of K images (K=self.img_per_place)
>>>>>>> bacb7df1
        # this will return a Tensor of shape [K, channels, height, width]. This needs to be taken into account
        # in the Dataloader (which will yield batches of shape [BS, K, channels, height, width])
        return torch.stack(imgs), torch.tensor(place_id).repeat(self.img_per_place)

<<<<<<< HEAD
    def __len__(self):
        """Denotes the total number of places (not images)"""
        return len(self.places_ids)

    @staticmethod
    def image_loader(path):
        return Image.open(path).convert("RGB")

    @staticmethod
    def get_img_name(row):
        """
        Load an image from the given path.

        Args:
            path (str): Path to the image file.

        Returns:
            PIL.Image.Image: Loaded image.
        """
        # given a row from the dataframe
        # return the corresponding image name

        city = row["city_id"]
=======
    def __len__(self) -> int:
        '''Denotes the total number of places (not images)'''
        return len(self.places_ids)

    @staticmethod
    def image_loader(path) -> Image.Image:
        return Image.open(path).convert('RGB')

    @staticmethod
    def get_img_name(row) -> str:
        # given a row from the dataframe
        # return the corresponding image name

        city = row['class_name']
>>>>>>> bacb7df1

        # now remove the two digit we added to the id
        # they are superficially added to make ids different
        # for different cities
<<<<<<< HEAD
        pl_id = (
            row.name % 10**5
        )  # row.name is the index of the row, not to be confused with image name
        pl_id = str(pl_id).zfill(7)

        panoid = row["panoid"]
        year = str(row["year"]).zfill(4)
        month = str(row["month"]).zfill(2)
        northdeg = str(row["northdeg"]).zfill(3)
        lat, lon = str(row["lat"]), str(row["lon"])
        name = (
            city
            + "_"
            + pl_id
            + "_"
            + year
            + "_"
            + month
            + "_"
            + northdeg
            + "_"
            + lat
            + "_"
            + lon
            + "_"
            + panoid
            + ".jpg"
        )
        return name
=======
        # row.name is the index of the row, not to be confused with image name
        pl_id = row.name % 10**5
        pl_id = str(pl_id).zfill(7)

        img_name = row['filename']

        return img_name


if __name__ == '__main__':
    dataset = GSVCitiesDataset(cities=['London', 'Boston'], img_per_place=4, min_img_per_place=4,
                               random_sample_from_each_place=True, transform=default_transform, root_dir=BASE_PATH, dataframes_dir=DF_PATH)
    print(dataset.__getitem__(0))
>>>>>>> bacb7df1
<|MERGE_RESOLUTION|>--- conflicted
+++ resolved
@@ -3,7 +3,8 @@
 import os
 import sys
 from pathlib import Path
-MAIN_PATH = Path(__file__).resolve().parent.parent.parent / 'utils'
+
+MAIN_PATH = Path(__file__).resolve().parent.parent.parent / "utils"
 sys.path.append(str(MAIN_PATH))
 
 import pandas as pd
@@ -17,11 +18,10 @@
 from config import GSV_CITIES_PATH, DF_PATH
 
 
-
 def show_image(image, title):
     plt.imshow(image)
     plt.title(title)
-    plt.axis('off')
+    plt.axis("off")
     plt.show()
 
 
@@ -32,78 +32,21 @@
     ]
 )
 
-<<<<<<< HEAD
-# NOTE: Hard coded path to dataset folder
-BASE_PATH = "/home/USER/work/datasets/gsv_cities/"
-
-if not Path(BASE_PATH).exists():
-    raise FileNotFoundError(
-        "BASE_PATH is hardcoded, please adjust to point to gsv_cities"
-    )
-
-
-class GSVCitiesDataset(Dataset):
-    """
-    A custom Dataset class for the GSV-Cities dataset.
-
-    Args:
-        cities (list of str): List of city names to include in the dataset.
-        img_per_place (int): Number of images per place.
-        min_img_per_place (int): Minimum number of images required per place.
-        random_sample_from_each_place (bool): Whether to randomly sample images from each place.
-        transform (callable): A function/transform that takes in an image and returns a transformed version.
-        base_path (str): Base path to the dataset directory.
-
-    Attributes:
-        base_path (str): Base path to the dataset directory.
-        cities (list of str): List of city names to include in the dataset.
-        img_per_place (int): Number of images per place.
-        min_img_per_place (int): Minimum number of images required per place.
-        random_sample_from_each_place (bool): Whether to randomly sample images from each place.
-        transform (callable): A function/transform that takes in an image and returns a transformed version.
-        dataframe (pd.DataFrame): DataFrame containing image metadata for the specified cities.
-        places_ids (np.ndarray): Array of unique place IDs.
-        total_nb_images (int): Total number of images in the dataset.
-    """
-
+BASE_PATH = GSV_CITIES_PATH
+
+
+class GSVBaseDataset(Dataset):
     def __init__(
         self,
-        cities=["London", "Boston"],
-        img_per_place=4,
-        min_img_per_place=4,
-        random_sample_from_each_place=True,
-        transform=default_transform,
-        base_path=BASE_PATH,
+        root_dir: str = BASE_PATH,
+        dataframes_dir: str = DF_PATH,
+        transform: T.transforms.Compose = default_transform,
     ):
-        super(GSVCitiesDataset, self).__init__()
-        self.base_path = base_path
-        self.cities = cities
-
-        assert (
-            img_per_place <= min_img_per_place
-        ), f"img_per_place should be less than {min_img_per_place}"
-        self.img_per_place = img_per_place
-        self.min_img_per_place = min_img_per_place
-        self.random_sample_from_each_place = random_sample_from_each_place
-        self.transform = transform
-
-        # generate the dataframe contraining images metadata
-        self.dataframe = self.__getdataframes()
-
-        # get all unique place ids
-=======
-BASE_PATH = GSV_CITIES_PATH
-
-
-class GSVBaseDataset(Dataset):
-    def __init__(self, root_dir: str = BASE_PATH,
-                 dataframes_dir: str = DF_PATH,
-                 transform: T.transforms.Compose = default_transform):
         """Initialize the GSVBaseDataset class.
 
         Args:
             root_dir (str): root directory of the dataset.
-            transform (transform, optional): transformation to apply to the images. 
+            transform (transform, optional): transformation to apply to the images.
         """
 
         self.root_dir = root_dir
@@ -116,7 +59,7 @@
     def __get_dataframes(self):
         dataframes = {}
         for city in os.listdir(self.dataframes_dir):
-            if city.endswith('.csv'):
+            if city.endswith(".csv"):
                 df = pd.read_csv(os.path.join(self.dataframes_dir, city))
                 dataframes[city] = df
         return dataframes
@@ -132,8 +75,9 @@
 
     def __getitem__(self, idx):
         place_id, class_name, img_path = self.main_df.iloc[idx]
-        image = Image.open(os.path.join(
-            self.root_dir, class_name.lower(), img_path)).convert('RGB')
+        image = Image.open(
+            os.path.join(self.root_dir, class_name.lower(), img_path)
+        ).convert("RGB")
         if self.transform:
             image = self.transform(image)
         return place_id, class_name, image
@@ -142,31 +86,38 @@
         for i in range(n):
             idx = random.randint(0, self.main_df.shape[0])
             place_id, class_name, image = self.__getitem__(idx)
-            show_image(image.permute(1, 2, 0),
-                       f'Place ID: {place_id}, Class: {class_name}')
+            show_image(
+                image.permute(1, 2, 0), f"Place ID: {place_id}, Class: {class_name}"
+            )
 
     def show_random_images_by_city(self, class_name, n=4):
-        class_df = self.main_df[self.main_df['class_name'] == class_name]
+        class_df = self.main_df[self.main_df["class_name"] == class_name]
         if class_df.shape[0] < n:
             raise ValueError(
-                f"Class: {class_name} has only {class_df.shape[0]} images.")
+                f"Class: {class_name} has only {class_df.shape[0]} images."
+            )
         for i in range(n):
             idx = random.randint(0, class_df.shape[0])
             place_id, class_name, image = self.__getitem__(idx)
-            show_image(image.permute(1, 2, 0),
-                       f'Place ID: {place_id}, Class: {class_name}')
+            show_image(
+                image.permute(1, 2, 0), f"Place ID: {place_id}, Class: {class_name}"
+            )
 
     def show_random_images_by_place(self, place_id, class_name, n=4):
-        place_df = self.main_df[(self.main_df['place_id'] == place_id) & (
-            self.main_df['class_name'] == class_name)]
+        place_df = self.main_df[
+            (self.main_df["place_id"] == place_id)
+            & (self.main_df["class_name"] == class_name)
+        ]
         if place_df.shape[0] < n:
             raise ValueError(
-                f"Place ID: {place_id} has only {place_df.shape[0]} images.")
+                f"Place ID: {place_id} has only {place_df.shape[0]} images."
+            )
         for i in range(n):
             idx = random.randint(0, place_df.shape[0])
             place_id, class_name, image = self.__getitem__(idx)
-            show_image(image.permute(1, 2, 0),
-                       f'Place ID: {place_id}, Class: {class_name}')
+            show_image(
+                image.permute(1, 2, 0), f"Place ID: {place_id}, Class: {class_name}"
+            )
 
     def save_main_df(self, path):
         self.main_df.to_csv(path, index=False)
@@ -176,15 +127,16 @@
 
 
 class GSVCitiesDataset(GSVBaseDataset):
-    def __init__(self,
-                 cities: list = ['London', 'Boston'],
-                 img_per_place: int = 4,
-                 min_img_per_place: int = 4,
-                 random_sample_from_each_place: bool = True,
-                 transform: T.transforms.Compose = default_transform,
-                 root_dir: str = BASE_PATH,
-                 dataframes_dir: str = DF_PATH,
-                 ) -> Dataset:
+    def __init__(
+        self,
+        cities: list = ["London", "Boston"],
+        img_per_place: int = 4,
+        min_img_per_place: int = 4,
+        random_sample_from_each_place: bool = True,
+        transform: T.transforms.Compose = default_transform,
+        root_dir: str = BASE_PATH,
+        dataframes_dir: str = DF_PATH,
+    ) -> Dataset:
         """
         Initialize the class for GSV-CITIES Dataset.
 
@@ -202,12 +154,14 @@
         Returns:
             None
         """
-        super(GSVCitiesDataset, self).__init__(root_dir=root_dir,
-                                               dataframes_dir=dataframes_dir, transform=transform)
+        super(GSVCitiesDataset, self).__init__(
+            root_dir=root_dir, dataframes_dir=dataframes_dir, transform=transform
+        )
         self.cities = cities
 
-        assert img_per_place <= min_img_per_place, \
-            f"img_per_place should be less than {min_img_per_place}"
+        assert (
+            img_per_place <= min_img_per_place
+        ), f"img_per_place should be less than {min_img_per_place}"
 
         self.img_per_place = img_per_place
         self.min_img_per_place = min_img_per_place
@@ -217,13 +171,11 @@
         self.dataframe = self.__getdataframes()
 
         # place_ids is a list of lists, each list contains the UNIQUE place_ids of a city
->>>>>>> bacb7df1
         self.places_ids = pd.unique(self.dataframe.index)
         # self.total_nb_images already inherited
         self.total_nb_images = len(self.dataframe)
 
-<<<<<<< HEAD
-    def __getdataframes(self):
+    def __getdataframes(self) -> pd.DataFrame:
         """
         Return one dataframe containing
         all info about the images from all cities
@@ -233,31 +185,14 @@
         for each city in self.cities
         """
         # read the first city dataframe
-        df = pd.read_csv(self.base_path + "Dataframes/" + f"{self.cities[0]}.csv")
-=======
-    def __getdataframes(self) -> pd.DataFrame:
-        '''
-            Return one dataframe containing
-            all info about the images from all cities
-
-            This requires DataFrame files to be in a folder
-            named Dataframes, containing a DataFrame
-            for each city in self.cities
-        '''
-        # read the first city dataframe
-        df = pd.read_csv(self.dataframes_dir+f'\\{self.cities[0].lower()}.csv')
->>>>>>> bacb7df1
+        df = pd.read_csv(self.dataframes_dir + f"\\{self.cities[0].lower()}.csv")
         df = df.sample(frac=1)  # shuffle the city dataframe
 
         # append other cities one by one
         for i in range(1, len(self.cities)):
             tmp_df = pd.read_csv(
-<<<<<<< HEAD
-                self.base_path + "Dataframes/" + f"{self.cities[i]}.csv"
-            )
-=======
-                self.dataframes_dir+f'\\{self.cities[i].lower()}.csv')
->>>>>>> bacb7df1
+                self.dataframes_dir + f"\\{self.cities[i].lower()}.csv"
+            )
 
             # Now we add a prefix to place_id, so that we
             # don't confuse, say, place number 13 of NewYork
@@ -272,28 +207,12 @@
             df = pd.concat([df, tmp_df], ignore_index=True)
 
         # keep only places depicted by at least min_img_per_place images
-<<<<<<< HEAD
         res = df[
             df.groupby("place_id")["place_id"].transform("size")
             >= self.min_img_per_place
         ]
         return res.set_index("place_id")
 
-    def __getitem__(self, index):
-        """
-        Retrieve images and corresponding place ID for the given index.
-
-        Args:
-            index (int): Index of the place.
-
-        Returns:
-            torch.Tensor: Tensor containing images of the place.
-            torch.Tensor: Tensor containing the place ID repeated for each image.
-=======
-        res = df[df.groupby('place_id')['place_id'].transform(
-            'size') >= self.min_img_per_place]
-        return res.set_index('place_id')
-
     def get_df(self):
         return self.dataframe
 
@@ -307,39 +226,25 @@
         Returns:
             torch.Tensor: A tensor containing K images of the place.
             torch.Tensor: A tensor containing the place ID repeated K times.
->>>>>>> bacb7df1
         """
         place_id = self.places_ids[index]
 
         # get the place in form of a dataframe (each row corresponds to one image)
         place = self.dataframe.loc[place_id]
 
-<<<<<<< HEAD
-=======
-        city = place['class_name'].iloc[0]
->>>>>>> bacb7df1
+        city = place["class_name"].iloc[0]
         # sample K images (rows) from this place
         # we can either sort and take the most recent k images
         # or randomly sample them
         if self.random_sample_from_each_place:
             place = place.sample(n=self.img_per_place)
         else:  # always get the same most recent images
-<<<<<<< HEAD
-            place = place.sort_values(by=["year", "month", "lat"], ascending=False)
-=======
->>>>>>> bacb7df1
             place = place[: self.img_per_place]
 
         imgs = []
         for i, row in place.iterrows():
-<<<<<<< HEAD
-            img_name = self.get_img_name(row)
-            img_path = self.base_path + "Images/" + row["city_id"] + "/" + img_name
-            img = self.image_loader(img_path)
-=======
             img_path = self.get_img_name(row)
-            img = self.image_loader(os.path.join(self.root_dir,city,img_path))
->>>>>>> bacb7df1
+            img = self.image_loader(os.path.join(self.root_dir, city, img_path))
 
             if self.transform is not None:
                 img = self.transform(img)
@@ -347,101 +252,46 @@
             imgs.append(img)
 
         # NOTE: contrary to image classification where __getitem__ returns only one image
-<<<<<<< HEAD
-        # in GSVCities, we return a place, which is a Tesor of K images (K=self.img_per_place)
-=======
         # in GSVCities, we return a place, which is a Tensor of K images (K=self.img_per_place)
->>>>>>> bacb7df1
         # this will return a Tensor of shape [K, channels, height, width]. This needs to be taken into account
         # in the Dataloader (which will yield batches of shape [BS, K, channels, height, width])
         return torch.stack(imgs), torch.tensor(place_id).repeat(self.img_per_place)
 
-<<<<<<< HEAD
-    def __len__(self):
+    def __len__(self) -> int:
         """Denotes the total number of places (not images)"""
         return len(self.places_ids)
 
     @staticmethod
-    def image_loader(path):
+    def image_loader(path) -> Image.Image:
         return Image.open(path).convert("RGB")
-
-    @staticmethod
-    def get_img_name(row):
-        """
-        Load an image from the given path.
-
-        Args:
-            path (str): Path to the image file.
-
-        Returns:
-            PIL.Image.Image: Loaded image.
-        """
-        # given a row from the dataframe
-        # return the corresponding image name
-
-        city = row["city_id"]
-=======
-    def __len__(self) -> int:
-        '''Denotes the total number of places (not images)'''
-        return len(self.places_ids)
-
-    @staticmethod
-    def image_loader(path) -> Image.Image:
-        return Image.open(path).convert('RGB')
 
     @staticmethod
     def get_img_name(row) -> str:
         # given a row from the dataframe
         # return the corresponding image name
 
-        city = row['class_name']
->>>>>>> bacb7df1
+        city = row["class_name"]
 
         # now remove the two digit we added to the id
         # they are superficially added to make ids different
         # for different cities
-<<<<<<< HEAD
-        pl_id = (
-            row.name % 10**5
-        )  # row.name is the index of the row, not to be confused with image name
-        pl_id = str(pl_id).zfill(7)
-
-        panoid = row["panoid"]
-        year = str(row["year"]).zfill(4)
-        month = str(row["month"]).zfill(2)
-        northdeg = str(row["northdeg"]).zfill(3)
-        lat, lon = str(row["lat"]), str(row["lon"])
-        name = (
-            city
-            + "_"
-            + pl_id
-            + "_"
-            + year
-            + "_"
-            + month
-            + "_"
-            + northdeg
-            + "_"
-            + lat
-            + "_"
-            + lon
-            + "_"
-            + panoid
-            + ".jpg"
-        )
-        return name
-=======
         # row.name is the index of the row, not to be confused with image name
         pl_id = row.name % 10**5
         pl_id = str(pl_id).zfill(7)
 
-        img_name = row['filename']
+        img_name = row["filename"]
 
         return img_name
 
 
-if __name__ == '__main__':
-    dataset = GSVCitiesDataset(cities=['London', 'Boston'], img_per_place=4, min_img_per_place=4,
-                               random_sample_from_each_place=True, transform=default_transform, root_dir=BASE_PATH, dataframes_dir=DF_PATH)
-    print(dataset.__getitem__(0))
->>>>>>> bacb7df1
+if __name__ == "__main__":
+    dataset = GSVCitiesDataset(
+        cities=["London", "Boston"],
+        img_per_place=4,
+        min_img_per_place=4,
+        random_sample_from_each_place=True,
+        transform=default_transform,
+        root_dir=BASE_PATH,
+        dataframes_dir=DF_PATH,
+    )
+    print(dataset.__getitem__(0))