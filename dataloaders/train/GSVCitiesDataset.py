--- conflicted
+++ resolved
@@ -74,16 +74,9 @@
         return sum(list(v.shape[0] for k, v in self.dataframes.items()))
 
     def __getitem__(self, idx):
-<<<<<<< HEAD
-        place_id, class_name, img_path = self.main_df.iloc[idx]
-        image = Image.open(
-            os.path.join(self.root_dir, class_name.lower(), img_path)
-        ).convert("RGB")
-=======
         place_id, class_name, UTMx, UTMy,  img_path = self.main_df.iloc[idx]
         image = Image.open(os.path.join(
             self.root_dir, class_name.lower(), img_path)).convert('RGB')
->>>>>>> c0d453a7
         if self.transform:
             image = self.transform(image)
         return place_id, class_name, UTMx, UTMy , image
@@ -91,16 +84,9 @@
     def show_random_images(self, n=4):
         for i in range(n):
             idx = random.randint(0, self.main_df.shape[0])
-<<<<<<< HEAD
-            place_id, class_name, image = self.__getitem__(idx)
-            show_image(
-                image.permute(1, 2, 0), f"Place ID: {place_id}, Class: {class_name}"
-            )
-=======
             place_id, class_name, UTMx, UTMy, image = self.__getitem__(idx)
             show_image(image.permute(1, 2, 0),
                        f'Place ID: {place_id}, Class: {class_name}, Coordinates: {(UTMx, UTMy)}')
->>>>>>> c0d453a7
 
     def show_random_images_by_city(self, class_name, n=4):
         class_df = self.main_df[self.main_df["class_name"] == class_name]
@@ -110,16 +96,9 @@
             )
         for i in range(n):
             idx = random.randint(0, class_df.shape[0])
-<<<<<<< HEAD
-            place_id, class_name, image = self.__getitem__(idx)
-            show_image(
-                image.permute(1, 2, 0), f"Place ID: {place_id}, Class: {class_name}"
-            )
-=======
             place_id, class_name, UTMx, UTMy,  image = self.__getitem__(idx)
             show_image(image.permute(1, 2, 0),
                        f'Place ID: {place_id}, Class: {class_name}, Coordinates: {(UTMx, UTMy)}')
->>>>>>> c0d453a7
 
     def show_random_images_by_place(self, place_id, class_name, n=4):
         place_df = self.main_df[
@@ -132,16 +111,9 @@
             )
         for i in range(n):
             idx = random.randint(0, place_df.shape[0])
-<<<<<<< HEAD
-            place_id, class_name, image = self.__getitem__(idx)
-            show_image(
-                image.permute(1, 2, 0), f"Place ID: {place_id}, Class: {class_name}"
-            )
-=======
             place_id, class_name, UTMx, UTMy, image = self.__getitem__(idx)
             show_image(image.permute(1, 2, 0),
                        f'Place ID: {place_id}, Class: {class_name}, Coordinates: {(UTMx, UTMy)}')
->>>>>>> c0d453a7
 
     def save_main_df(self, path):
         self.main_df.to_csv(path, index=False)
@@ -308,20 +280,6 @@
         return img_name
 
 
-<<<<<<< HEAD
-if __name__ == "__main__":
-    dataset = GSVCitiesDataset(
-        cities=["London", "Boston"],
-        img_per_place=4,
-        min_img_per_place=4,
-        random_sample_from_each_place=True,
-        transform=default_transform,
-        root_dir=BASE_PATH,
-        dataframes_dir=DF_PATH,
-    )
-    print(dataset.__getitem__(0))
-=======
 if __name__ == '__main__':
     dataset = GSVBaseDataset()
-    dataset.show_random_images(n=2)
->>>>>>> c0d453a7
+    dataset.show_random_images(n=2)