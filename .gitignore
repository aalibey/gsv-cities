# Byte-compiled / optimized / DLL files
__pycache__/
*.py[cod]
*$py.class

# C extensions
*.so

# Distribution / packaging
.Python
build/
develop-eggs/
dist/
downloads/
eggs/
.eggs/
lib/
lib64/
parts/
sdist/
var/
wheels/
share/python-wheels/
*.egg-info/
.installed.cfg
*.egg
MANIFEST

# PyInstaller
#  Usually these files are written by a python script from a template
#  before PyInstaller builds the exe, so as to inject date/other infos into it.
*.manifest
*.spec

# Installer logs
pip-log.txt
pip-delete-this-directory.txt

# Unit test / coverage reports
htmlcov/
.tox/
.nox/
.coverage
.coverage.*
.cache
nosetests.xml
coverage.xml
*.cover
*.py,cover
.hypothesis/
.pytest_cache/
cover/

# Translations
*.mo
*.pot

# Django stuff:
*.log
local_settings.py
db.sqlite3
db.sqlite3-journal

# Flask stuff:
instance/
.webassets-cache

# Scrapy stuff:
.scrapy

# Sphinx documentation
docs/_build/

# PyBuilder
.pybuilder/
target/

# Jupyter Notebook
.ipynb_checkpoints
<<<<<<< HEAD
LOGS
datasets/sf_xs_dataset/

datasets/CrossSeason_CoHOG_Dataset
=======

# IPython
profile_default/
ipython_config.py

# pyenv
#   For a library or package, you might want to ignore these files since the code is
#   intended to run in multiple environments; otherwise, check them in:
# .python-version

# pipenv
#   According to pypa/pipenv#598, it is recommended to include Pipfile.lock in version control.
#   However, in case of collaboration, if having platform-specific dependencies or dependencies
#   having no cross-platform support, pipenv may install dependencies that don't work, or not
#   install all needed dependencies.
#Pipfile.lock

# poetry
#   Similar to Pipfile.lock, it is generally recommended to include poetry.lock in version control.
#   This is especially recommended for binary packages to ensure reproducibility, and is more
#   commonly ignored for libraries.
#   https://python-poetry.org/docs/basic-usage/#commit-your-poetrylock-file-to-version-control
#poetry.lock

# pdm
#   Similar to Pipfile.lock, it is generally recommended to include pdm.lock in version control.
#pdm.lock
#   pdm stores project-wide configurations in .pdm.toml, but it is recommended to not include it
#   in version control.
#   https://pdm.fming.dev/#use-with-ide
.pdm.toml

# PEP 582; used by e.g. github.com/David-OConnor/pyflow and github.com/pdm-project/pdm
__pypackages__/

# Celery stuff
celerybeat-schedule
celerybeat.pid

# SageMath parsed files
*.sage.py

# Environments
.env
.venv
env/
venv/
ENV/
env.bak/
venv.bak/

# Spyder project settings
.spyderproject
.spyproject

# Rope project settings
.ropeproject

# mkdocs documentation
/site

# mypy
.mypy_cache/
.dmypy.json
dmypy.json

# Pyre type checker
.pyre/

# pytype static type analyzer
.pytype/

# Cython debug symbols
cython_debug/

# PyCharm
#  JetBrains specific template is maintained in a separate JetBrains.gitignore that can
#  be found at https://github.com/github/gitignore/blob/main/Global/JetBrains.gitignore
#  and can be added to the global gitignore or merged into this file.  For a more nuclear
#  option (not recommended) you can uncomment the following to ignore the entire idea folder.
#.idea/

# Database
data/
datasets/

# Ignore all .db files
*.db

LOGS
>>>>>>> bacb7df1
<|MERGE_RESOLUTION|>--- conflicted
+++ resolved
@@ -77,12 +77,6 @@
 
 # Jupyter Notebook
 .ipynb_checkpoints
-<<<<<<< HEAD
-LOGS
-datasets/sf_xs_dataset/
-
-datasets/CrossSeason_CoHOG_Dataset
-=======
 
 # IPython
 profile_default/
@@ -173,4 +167,3 @@
 *.db
 
 LOGS
->>>>>>> bacb7df1
