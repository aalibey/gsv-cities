--- conflicted
+++ resolved
@@ -261,11 +261,7 @@
         
         agg_arch='ConvAP',
         agg_config={'in_channels': 2048,
-<<<<<<< HEAD
-                    'out_channels': 1024, #forse 512
-=======
-                    'out_channels': 512,
->>>>>>> bbd7acad
+                    'out_channels': 1024,
                     's1' : 2,
                     's2' : 2},
 
@@ -309,7 +305,7 @@
     trainer = pl.Trainer(
         accelerator='gpu', devices=[0],
         
-        default_root_dir=f'/content/drive/MyDrive/geoloc_fcm/geoloc-fcm-gsv-cities/LOGS/{model.encoder_arch}',
+        default_root_dir=f'./LOGS/{model.encoder_arch}',
         # default_root_dir=f'./LOGS/{model.encoder_arch}', # Tensorflow can be used to viz 
 
         num_sanity_val_steps=0, # runs N validation steps before stating training
@@ -319,11 +315,7 @@
         callbacks=[checkpoint_cb],# we run the checkpointing callback (you can add more)
         reload_dataloaders_every_n_epochs=1, # we reload the dataset to shuffle the order
         log_every_n_steps=20,
-<<<<<<< HEAD
-        #fast_dev_run=True # comment if you want to start training the network and saving checkpoints
-=======
-        # fast_dev_run=True # comment if you want to start training the network and saving checkpoints
->>>>>>> bbd7acad
+        fast_dev_run=True # comment if you want to start training the network and saving checkpoints
     )
 
     # we call the trainer, and give it the model and the datamodule
