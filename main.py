--- conflicted
+++ resolved
@@ -259,7 +259,7 @@
         # agg_arch='GeM',
         # agg_config={'p': 3},
         
-<<<<<<< HEAD
+
         # agg_arch='ConvAP',
         # agg_config={'in_channels': 2048,
         #             'out_channels': 512,
@@ -268,13 +268,7 @@
 
         agg_arch='avg',
         agg_config={},
-=======
-        agg_arch='ConvAP',
-        agg_config={'in_channels': 2048,
-                    'out_channels': 1024,
-                    's1' : 2,
-                    's2' : 2},
->>>>>>> 78839ee2
+
 
         #-----------------------------------
         #---- Training hyperparameters -----
